--- conflicted
+++ resolved
@@ -111,25 +111,17 @@
         assert_eq!(header("Foo"), None);
         assert_eq!(
             header("# Foo"),
-<<<<<<< HEAD
-            Some(Header { level: 1, title: "Foo".into() })
-        );
-        assert_eq!(
-            header("## Foo"),
-            Some(Header { level: 2, title: "Foo".into() })
-=======
             Some(Header {
                 level: 1,
-                content: "Foo".into()
+                title: "Foo".into()
             })
         );
         assert_eq!(
             header("## Foo"),
             Some(Header {
                 level: 2,
-                content: "Foo".into()
+                title: "Foo".into()
             })
->>>>>>> 607e3b2b
         );
     }
 
