//! Functions for generating documentation for this application.

pub mod markdown;
pub mod stack_diagram;
pub mod template;

use crate::error::Result;
use crate::image_ops::documentation;
use markdown::{find_headers, header, markdown_internal_link, markdown_table, Header};
use std::fmt::Write;
use template::{parse_diagram, parse_example};

/// Name of directory to use as output for examples in this section.
fn dir_name(section: &str) -> String {
    section
        .trim()
        .replace(",", "")
        .replace(" ", "-")
        .to_lowercase()
}

/// Reads README_template.md and writes README.md.
pub fn generate_readme() -> Result<()> {
    let template = std::fs::read_to_string("README_template.txt")?;
    let rendered = render_readme(&template)?;
    std::fs::write("README.md", rendered)?;
    Ok(())
}

fn render_readme(template: &str) -> Result<String> {
    let mut result = String::new();
    let mut examples = Vec::new();
<<<<<<< HEAD
    let mut current_section = Header { level: 0, title: "root".into() };
=======
    let mut current_section = Header {
        level: 0,
        content: "root".into(),
    };
>>>>>>> 607e3b2b
    let mut current_section_example_count = 0;

    let mut lines = template.lines();
    while let Some(line) = lines.next() {
        match line.trim() {
            "$EXAMPLE(" => {
                let example = parse_example(&mut lines);
                let instantiated = example.instantiate(
                    "images".into(),
                    format!("images/{}", dir_name(&current_section.title)),
                    format!("ex{}", current_section_example_count),
                );
                write!(result, "{}", instantiated.render_for_documentation())?;
                examples.push(instantiated);
                current_section_example_count += 1;
            }
            "$STACK_DIAGRAM(" => {
                let diagram = parse_diagram(&mut lines);
                result.push_str(&diagram.render_for_markdown());
            }
            _ => {
                if let Some(header) = header(line) {
                    current_section = header;
                    current_section_example_count = 0;
                }
                writeln!(result, "{}", line)?;
            }
        }
    }

    for example in &examples {
        example.run();
    }

    let mut operations = String::new();

    // Summary table
    let operations_table = markdown_table(
        &["Operation", "Usage", "Description"],
        documentation().iter(),
        |doc| {
            vec![
                markdown_internal_link(&doc.operation),
                format!("`{}`", doc.usage.replace("|", "\\|")),
                doc.explanation.split("\n").nth(0).unwrap().into(),
            ]
        },
    );
    writeln!(operations, "{}", operations_table)?;

    // Detailed per-op documentation
    for docs in documentation().iter() {
        writeln!(operations, "\n### {}\n", docs.operation)?;
        writeln!(operations, "Usage: `{}`\n", docs.usage)?;
        writeln!(operations, "{}", docs.explanation)?;
        if docs.examples.len() > 0 {
            writeln!(operations, "\n#### Examples\n")?;
            for (count, example) in docs.examples.iter().enumerate() {
                let instantiated = example.instantiate(
                    "images".into(),
                    "images/operations".into(),
                    format!("{}_{}", docs.operation, count),
                );
                write!(operations, "{}", instantiated.render_for_documentation())?;
                instantiated.run();
            }
        }
    }

    let result = result.replace("$OPERATIONS", &operations);

    let headers = find_headers(&result);
    let (min_level, max_level) = (2, 3);

    let mut toc = Vec::new();
    for header in headers
        .iter()
        .filter(|h| (h.level >= min_level) && (h.level <= max_level))
    {
        let prefix = " ".repeat(2 * (header.level - min_level));
<<<<<<< HEAD
        toc.push(format!("{} - {}", prefix, markdown_internal_link(&header.title)));
=======
        toc.push(format!(
            "{} - {}",
            prefix,
            markdown_internal_link(&header.content)
        ));
>>>>>>> 607e3b2b
    }

    let toc = toc.join("\n");
    let result = result.replace("$TABLE_OF_CONTENTS", &toc);

    Ok(result)
}<|MERGE_RESOLUTION|>--- conflicted
+++ resolved
@@ -30,14 +30,10 @@
 fn render_readme(template: &str) -> Result<String> {
     let mut result = String::new();
     let mut examples = Vec::new();
-<<<<<<< HEAD
-    let mut current_section = Header { level: 0, title: "root".into() };
-=======
     let mut current_section = Header {
         level: 0,
-        content: "root".into(),
+        title: "root".into(),
     };
->>>>>>> 607e3b2b
     let mut current_section_example_count = 0;
 
     let mut lines = template.lines();
@@ -118,15 +114,11 @@
         .filter(|h| (h.level >= min_level) && (h.level <= max_level))
     {
         let prefix = " ".repeat(2 * (header.level - min_level));
-<<<<<<< HEAD
-        toc.push(format!("{} - {}", prefix, markdown_internal_link(&header.title)));
-=======
         toc.push(format!(
             "{} - {}",
             prefix,
-            markdown_internal_link(&header.content)
+            markdown_internal_link(&header.title)
         ));
->>>>>>> 607e3b2b
     }
 
     let toc = toc.join("\n");
