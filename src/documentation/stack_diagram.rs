--- conflicted
+++ resolved
@@ -1,21 +1,14 @@
-<<<<<<< HEAD
 //! Support for rendering markdown diagrams showing the evolution of the
 //! image stack as a pipeline is evaluated.
 
-=======
->>>>>>> 607e3b2b
 use std::fmt::Write;
 
 /// A diagram showing the evolution of the image stack
 /// as a pipeline is evaluated.
 #[derive(Debug, Clone, PartialEq, Eq)]
 pub struct StackDiagram {
-<<<<<<< HEAD
     /// The stages to render, in order.
-    pub stages: Vec<StackDiagramStage>
-=======
     pub stages: Vec<StackDiagramStage>,
->>>>>>> 607e3b2b
 }
 
 /// A stage in a stack diagram.
