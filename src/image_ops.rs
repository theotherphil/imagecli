--- conflicted
+++ resolved
@@ -47,15 +47,7 @@
     parse_pipeline(pipeline).map(|p| p.1).map_err(|e| {
         let remaining = match e {
             nom::Err::Error(e) => e.input,
-<<<<<<< HEAD
-            v => {
-                return ImageCliError::NomParseError {
-                    error: v.map_input(String::from),
-                }
-            }
-=======
             _ => unreachable!(),
->>>>>>> 68a79e02
         };
         let consumed = &pipeline[0..pipeline.len() - remaining.len()];
         ImageCliError::PipelineParseError {
